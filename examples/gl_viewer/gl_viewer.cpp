--- conflicted
+++ resolved
@@ -38,13 +38,8 @@
 #define STB_IMAGE_IMPLEMENTATION
 #include "stb_image.h"
 
-<<<<<<< HEAD
-#include <fastgltf_parser.hpp>
-#include <fastgltf_types.hpp>
-=======
 #include <fastgltf/parser.hpp>
 #include <fastgltf/types.hpp>
->>>>>>> e0ae5cea
 
 constexpr std::string_view vertexShaderSource = R"(
     #version 460 core
